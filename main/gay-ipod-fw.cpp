#include "battery.hpp"
#include "core/lv_disp.h"
#include "core/lv_obj_pos.h"
#include "dac.hpp"
#include "display-init.hpp"
#include "display.hpp"
#include "esp_freertos_hooks.h"
#include "freertos/portmacro.h"
#include "gpio-expander.hpp"
#include "misc/lv_color.h"
#include "misc/lv_timer.h"
#include "playback.hpp"
#include "storage.hpp"

#include <dirent.h>
#include <stdio.h>
<<<<<<< HEAD
=======
#include <cstddef>
>>>>>>> 1bcf5916
#include <cstdint>
#include <memory>

#include "audio_common.h"
#include "audio_element.h"
#include "audio_pipeline.h"
#include "driver/gpio.h"
#include "driver/i2c.h"
#include "driver/sdspi_host.h"
#include "driver/spi_common.h"
#include "driver/spi_master.h"
#include "esp_intr_alloc.h"
#include "esp_log.h"
#include "hal/gpio_types.h"
#include "hal/spi_types.h"
#include "lvgl/lvgl.h"
#include "widgets/lv_label.h"

#define I2C_SDA_IO (GPIO_NUM_2)
#define I2C_SCL_IO (GPIO_NUM_4)
#define I2C_CLOCK_HZ (400000)

#define SPI_SDI_IO (GPIO_NUM_19)
#define SPI_SDO_IO (GPIO_NUM_23)
#define SPI_SCLK_IO (GPIO_NUM_18)
#define SPI_QUADWP_IO (GPIO_NUM_22)
#define SPI_QUADHD_IO (GPIO_NUM_21)

static const char* TAG = "MAIN";

esp_err_t init_i2c(void) {
  i2c_port_t port = I2C_NUM_0;
  i2c_config_t config = {
      .mode = I2C_MODE_MASTER,
      .sda_io_num = I2C_SDA_IO,
      .scl_io_num = I2C_SCL_IO,
      .sda_pullup_en = GPIO_PULLUP_ENABLE,
      .scl_pullup_en = GPIO_PULLUP_ENABLE,
      .master =
          {
              .clk_speed = I2C_CLOCK_HZ,
          },
      // No requirements for the clock.
      .clk_flags = 0,
  };

  ESP_ERROR_CHECK(i2c_param_config(port, &config));
  ESP_ERROR_CHECK(i2c_driver_install(port, config.mode, 0, 0, 0));

  // TODO: INT line

  return ESP_OK;
}

esp_err_t init_spi(void) {
  spi_bus_config_t config = {
      .mosi_io_num = SPI_SDO_IO,
      .miso_io_num = SPI_SDI_IO,
      .sclk_io_num = SPI_SCLK_IO,
      .quadwp_io_num = -1,  // SPI_QUADWP_IO,
      .quadhd_io_num = -1,  // SPI_QUADHD_IO,

      // Unused
      .data4_io_num = -1,
      .data5_io_num = -1,
      .data6_io_num = -1,
      .data7_io_num = -1,

      // Use the DMA default size. The display requires larger buffers, but it
      // manages its down use of DMA-capable memory.
      .max_transfer_sz = 128 * 16 * 2,  // TODO: hmm
      .flags = SPICOMMON_BUSFLAG_MASTER | SPICOMMON_BUSFLAG_IOMUX_PINS,
      .intr_flags = 0,
  };

  ESP_ERROR_CHECK(spi_bus_initialize(VSPI_HOST, &config, SPI_DMA_CH_AUTO));

  return ESP_OK;
}

void IRAM_ATTR tick_hook(void) {
  lv_tick_inc(1);
}

static const size_t kLvglStackSize = 8 * 1024;
static StaticTask_t sLvglTaskBuffer = {};
static StackType_t sLvglStack[kLvglStackSize] = {0};

struct LvglArgs {
  gay_ipod::GpioExpander* gpio_expander;
};

void lvgl_main(void* voidArgs) {
  ESP_LOGI(TAG, "starting LVGL task");
  LvglArgs* args = (LvglArgs*)voidArgs;
  gay_ipod::GpioExpander* gpio_expander = args->gpio_expander;

  // Dispose of the args now that we've gotten everything out of them.
  delete args;

  ESP_LOGI(TAG, "init lvgl");
  lv_init();

  // LVGL has been initialised, so we can now start reporting ticks to it.
  esp_register_freertos_tick_hook(&tick_hook);

  ESP_LOGI(TAG, "init display");
  auto display_res =
      gay_ipod::Display::create(gpio_expander, gay_ipod::displays::kST7735R);
  if (display_res.has_error()) {
    ESP_LOGE(TAG, "Failed: %d", display_res.error());
    return;
  }
  std::unique_ptr<gay_ipod::Display> display = std::move(display_res.value());

  auto label = lv_label_create(NULL);
  lv_label_set_text(label, "g'day, cunts!");
  lv_obj_center(label);
  lv_scr_load(label);

  while (1) {
    lv_timer_handler();
    // display->ServiceTransactions();
    vTaskDelay(pdMS_TO_TICKS(10));
  }

  // TODO: break from the loop to kill this task, so that we can do our RAII
  // cleanup, unregister our tick callback and so on.
}

extern "C" void app_main(void) {
  ESP_LOGI(TAG, "Initialising peripherals");

  ESP_ERROR_CHECK(gpio_install_isr_service(ESP_INTR_FLAG_LOWMED));
  init_i2c();
  init_spi();
  ESP_ERROR_CHECK(gay_ipod::init_adc());

  ESP_LOGI(TAG, "Init GPIOs");
  gay_ipod::GpioExpander* expander = new gay_ipod::GpioExpander();

  // for debugging usb ic
  // expander.set_sd_mux(gay_ipod::GpioExpander::USB);

  /*
  ESP_LOGI(TAG, "Init SD card");
  auto storage_res = gay_ipod::SdStorage::create(expander);
  if (storage_res.has_error()) {
    ESP_LOGE(TAG, "Failed: %d", storage_res.error());
    return;
  }
  std::unique_ptr<gay_ipod::SdStorage> storage = std::move(storage_res.value());

  ESP_LOGI(TAG, "Init DAC");
  auto dac_res = gay_ipod::AudioDac::create(expander);
  if (storage_res.has_error()) {
    ESP_LOGE(TAG, "Failed: %d", dac_res.error());
    return;
  }
  std::unique_ptr<gay_ipod::AudioDac> dac = std::move(dac_res.value());

  ESP_LOGI(TAG, "Init Audio Pipeline");
  auto playback_res = gay_ipod::DacAudioPlayback::create(dac.get());
  if (playback_res.has_error()) {
    ESP_LOGE(TAG, "Failed: %d", playback_res.error());
    return;
  }
  std::unique_ptr<gay_ipod::DacAudioPlayback> playback =
      std::move(playback_res.value());
  */

  ESP_LOGI(TAG, "Everything looks good! Waiting a mo for debugger.");
  vTaskDelay(pdMS_TO_TICKS(1500));

  LvglArgs* lvglArgs = (LvglArgs*)calloc(1, sizeof(LvglArgs));
  lvglArgs->gpio_expander = expander;
  xTaskCreateStaticPinnedToCore(&lvgl_main, "LVGL", kLvglStackSize, (void*)lvglArgs,
                                1, sLvglStack, &sLvglTaskBuffer, 1);

  while (1) {
    // TODO: Find owners for everything so we can quit this task safely.
    vTaskDelay(pdMS_TO_TICKS(1000));
  }
}<|MERGE_RESOLUTION|>--- conflicted
+++ resolved
@@ -14,10 +14,7 @@
 
 #include <dirent.h>
 #include <stdio.h>
-<<<<<<< HEAD
-=======
 #include <cstddef>
->>>>>>> 1bcf5916
 #include <cstdint>
 #include <memory>
 
