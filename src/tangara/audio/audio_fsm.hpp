--- conflicted
+++ resolved
@@ -92,11 +92,8 @@
   static std::optional<IAudioOutput::Format> sDrainFormat;
 
   static bool sIsPaused;
-<<<<<<< HEAD
   static uint8_t sUpdateCounter;
-=======
   static bool sIsTtsPlaying;
->>>>>>> 7d126640
 };
 
 namespace states {
