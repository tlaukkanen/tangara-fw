--- conflicted
+++ resolved
@@ -86,11 +86,8 @@
   RegisterDatabaseModule(L);
   RegisterQueueModule(L);
   RegisterVersionModule(L);
-<<<<<<< HEAD
   RegisterThemeModule(L);
-=======
   RegisterScreenModule(L);
->>>>>>> a05d93a1
 }
 
 auto Bridge::installLvgl(lua_State* L) -> void {
