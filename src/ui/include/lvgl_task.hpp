--- conflicted
+++ resolved
@@ -12,12 +12,7 @@
 
 namespace ui {
 
-<<<<<<< HEAD
 auto StartLvgl(std::weak_ptr<drivers::TouchWheel> touch_wheel,
-               std::weak_ptr<drivers::Display> display,
-               std::atomic<bool>* quit) -> bool;
-=======
-auto StartLvgl(drivers::DriverCache* drivers) -> void;
->>>>>>> 5ac4d394
+               std::weak_ptr<drivers::Display> display) -> void;
 
 }  // namespace ui