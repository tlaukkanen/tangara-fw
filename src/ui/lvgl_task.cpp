--- conflicted
+++ resolved
@@ -23,11 +23,8 @@
 #include "misc/lv_color.h"
 #include "misc/lv_style.h"
 #include "misc/lv_timer.h"
-<<<<<<< HEAD
 #include "touchwheel.hpp"
-=======
 #include "tasks.hpp"
->>>>>>> 5ac4d394
 #include "widgets/lv_label.h"
 
 #include "display.hpp"
@@ -41,33 +38,12 @@
   lv_tick_inc(1);
 }
 
-<<<<<<< HEAD
-struct LvglArgs {
-  std::weak_ptr<drivers::TouchWheel> touch_wheel;
-  std::weak_ptr<drivers::Display> display;
-  std::atomic<bool>* quit;
-};
-
-void LvglMain(void* voidArgs) {
-  LvglArgs* args = reinterpret_cast<LvglArgs*>(voidArgs);
-  std::weak_ptr<drivers::TouchWheel> weak_touch_wheel = args->touch_wheel;
-  std::weak_ptr<drivers::Display> weak_display = args->display;
-
-  std::atomic<bool>* quit = args->quit;
-  delete args;
-
-  {
-    TimerHandle_t tick_timer =
-        xTimerCreate("lv_tick", pdMS_TO_TICKS(1), pdTRUE, NULL, &tick_hook);
-=======
-void LvglMain(drivers::DriverCache* drivers) {
-  {
+void LvglMain(std::weak_ptr<drivers::TouchWheel> weak_touch_wheel, std::weak_ptr<drivers::Display> weak_display) {
     ESP_LOGI(kTag, "init lvgl");
     lv_init();
 
     // LVGL has been initialised, so we can now start reporting ticks to it.
     xTimerCreate("lv_tick", pdMS_TO_TICKS(1), pdTRUE, NULL, &tick_hook);
->>>>>>> 5ac4d394
 
     lv_style_t style;
     lv_style_init(&style);
@@ -88,38 +64,11 @@
       // TODO(jacqueline): make this dynamic
       vTaskDelay(pdMS_TO_TICKS(33));
     }
-<<<<<<< HEAD
-
-    // TODO(robin? daniel?): De-init the UI stack here.
-    lv_obj_del(label);
-    lv_style_reset(&style);
-
-    xTimerDelete(tick_timer, portMAX_DELAY);
-=======
->>>>>>> 5ac4d394
-  }
 }
 
-<<<<<<< HEAD
-static const size_t kLvglStackSize = 8 * 1024;
-static StaticTask_t sLvglTaskBuffer = {};
-static StackType_t sLvglStack[kLvglStackSize] = {0};
-
 auto StartLvgl(std::weak_ptr<drivers::TouchWheel> touch_wheel,
-               std::weak_ptr<drivers::Display> display,
-               std::atomic<bool>* quit) -> bool {
-  LvglArgs* args = new LvglArgs();
-  args->touch_wheel = touch_wheel;
-  args->display = display;
-  args->quit = quit;
-
-  return xTaskCreateStaticPinnedToCore(&LvglMain, "LVGL", kLvglStackSize,
-                                       reinterpret_cast<void*>(args), 1,
-                                       sLvglStack, &sLvglTaskBuffer, 1);
-=======
-auto StartLvgl(drivers::DriverCache* drivers) -> void {
-  tasks::StartPersistent<tasks::Type::kUi>([=]() { LvglMain(drivers); });
->>>>>>> 5ac4d394
+               std::weak_ptr<drivers::Display> display) -> void {
+  tasks::StartPersistent<tasks::Type::kUi>([=]() { LvglMain(touch_wheel, display); });
 }
 
 }  // namespace ui