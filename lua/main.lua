--- conflicted
+++ resolved
@@ -1,17 +1,9 @@
 local font = require("font")
 local vol = require("volume")
-<<<<<<< HEAD
 local theme = require("theme")
-=======
-local controls = require("controls")
-local time = require("time")
-
-local lock_time = time.ticks()
->>>>>>> a05d93a1
 
 -- Set up property bindings that are used across every screen.
 GLOBAL_BINDINGS = {
-  -- Show an alert with the current volume whenver the volume changes.
   vol.current_pct:bind(function(pct)
     require("alerts").show(function()
       local container = lvgl.Object(nil, {
