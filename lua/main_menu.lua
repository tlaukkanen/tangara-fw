local lvgl = require("lvgl")
local widgets = require("widgets")
local database = require("database")
local backstack = require("backstack")
local browser = require("browser")
local playing = require("playing")
<<<<<<< HEAD
local styles = require("styles")
=======
local theme = require("theme")
local screen = require("screen")
>>>>>>> a05d93a1

return screen:new {
  createUi = function()
    local menu = widgets.MenuScreen({})

    menu.list = lvgl.List(menu.root, {
      w = lvgl.PCT(100),
      h = lvgl.PCT(100),
      flex_grow = 1,
    })

<<<<<<< HEAD
  local now_playing = menu.list:add_btn(nil, "Now Playing")
  now_playing:onClicked(function()
    backstack.push(playing)
  end)
  now_playing:add_style(styles.list_item)
=======
    local now_playing = menu.list:add_btn(nil, "Now Playing")
    now_playing:onClicked(function()
      backstack.push(playing:new())
    end)
    now_playing:add_style(theme.list_item)
>>>>>>> a05d93a1

    local indexes = database.indexes()
    for _, idx in ipairs(indexes) do
      local btn = menu.list:add_btn(nil, tostring(idx))
      btn:onClicked(function()
        backstack.push(browser:new {
          title = tostring(idx),
          iterator = idx:iter(),
        })
      end)
<<<<<<< HEAD
    end)
    btn:add_style(styles.list_item)
  end

  local settings = menu.list:add_btn(nil, "Settings")
  settings:onClicked(function()
    backstack.push(require("settings").root)
  end)
  settings:add_style(styles.list_item)
=======
      btn:add_style(theme.list_item)
    end

    local settings = menu.list:add_btn(nil, "Settings")
    settings:onClicked(function()
      backstack.push(require("settings"):new())
    end)
    settings:add_style(theme.list_item)
>>>>>>> a05d93a1

    return menu
  end,
}<|MERGE_RESOLUTION|>--- conflicted
+++ resolved
@@ -4,12 +4,8 @@
 local backstack = require("backstack")
 local browser = require("browser")
 local playing = require("playing")
-<<<<<<< HEAD
 local styles = require("styles")
-=======
-local theme = require("theme")
 local screen = require("screen")
->>>>>>> a05d93a1
 
 return screen:new {
   createUi = function()
@@ -21,19 +17,11 @@
       flex_grow = 1,
     })
 
-<<<<<<< HEAD
-  local now_playing = menu.list:add_btn(nil, "Now Playing")
-  now_playing:onClicked(function()
-    backstack.push(playing)
-  end)
-  now_playing:add_style(styles.list_item)
-=======
     local now_playing = menu.list:add_btn(nil, "Now Playing")
     now_playing:onClicked(function()
       backstack.push(playing:new())
     end)
-    now_playing:add_style(theme.list_item)
->>>>>>> a05d93a1
+    now_playing:add_style(styles.list_item)
 
     local indexes = database.indexes()
     for _, idx in ipairs(indexes) do
@@ -44,26 +32,14 @@
           iterator = idx:iter(),
         })
       end)
-<<<<<<< HEAD
-    end)
-    btn:add_style(styles.list_item)
-  end
-
-  local settings = menu.list:add_btn(nil, "Settings")
-  settings:onClicked(function()
-    backstack.push(require("settings").root)
-  end)
-  settings:add_style(styles.list_item)
-=======
-      btn:add_style(theme.list_item)
+      btn:add_style(styles.list_item)
     end
 
     local settings = menu.list:add_btn(nil, "Settings")
     settings:onClicked(function()
       backstack.push(require("settings"):new())
     end)
-    settings:add_style(theme.list_item)
->>>>>>> a05d93a1
+    settings:add_style(styles.list_item)
 
     return menu
   end,
