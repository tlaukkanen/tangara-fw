--- conflicted
+++ resolved
@@ -6,11 +6,8 @@
 local playing = require("playing")
 local styles = require("styles")
 local playback = require("playback")
-<<<<<<< HEAD
 local theme = require("theme")
-=======
 local screen = require("screen")
->>>>>>> a05d93a1
 
 return screen:new {
   createUi = function(self)
@@ -23,26 +20,9 @@
         align_content = "flex-start",
       },
       w = lvgl.HOR_RES(),
-<<<<<<< HEAD
-      h = lvgl.SIZE_CONTENT,
-      pad_left = 4,
-      pad_right = 4,
-      pad_bottom = 2,
-      bg_opa = lvgl.OPA(100),
-      scrollbar_mode = lvgl.SCROLLBAR_MODE.OFF,
-    }
-    theme.set_style(header, "header")
-
-
-    header:Label {
-      text = opts.breadcrumb,
-      text_font = font.fusion_10,
-    }
-=======
       h = lvgl.VER_RES(),
     })
     self.root:center()
->>>>>>> a05d93a1
 
     self.status_bar = widgets.StatusBar(self.root, {
       title = self.title,
@@ -63,20 +43,15 @@
         pad_right = 4,
         pad_bottom = 2,
         bg_opa = lvgl.OPA(100),
-        bg_color = "#fafafa",
-        scrollbar_mode = lvgl.SCROLLBAR_MODE.OFF,
+          scrollbar_mode = lvgl.SCROLLBAR_MODE.OFF,
       }
+    theme.set_style(header, "header")
 
-<<<<<<< HEAD
-  local back = screen.list:add_btn(nil, "< Back")
-  back:onClicked(backstack.pop)
-  back:add_style(styles.list_item)
-=======
+
       header:Label {
         text = self.breadcrumb,
         text_font = font.fusion_10,
       }
->>>>>>> a05d93a1
 
       local buttons = header:Object({
         flex = {
@@ -104,20 +79,8 @@
         playback.playing:set(true)
         backstack.push(playing)
       end
-<<<<<<< HEAD
-    end)
-    btn:onevent(lvgl.EVENT.FOCUSED, function()
-      screen.focused_item = this_item
-      if screen.last_item - 5 < this_item then
-        screen.add_item(opts.iterator())
-      end
-    end)
-    btn:add_style(styles.list_item)
-  end
-=======
       )
     end
->>>>>>> a05d93a1
 
     self.list = lvgl.List(self.root, {
       w = lvgl.PCT(100),
@@ -128,7 +91,7 @@
 
     local back = self.list:add_btn(nil, "< Back")
     back:onClicked(backstack.pop)
-    back:add_style(theme.list_item)
+    back:add_style(styles.list_item)
 
     self.focused_item = 0
     self.last_item = 0
@@ -158,7 +121,7 @@
           self.add_item(self.iterator())
         end
       end)
-      btn:add_style(theme.list_item)
+      btn:add_style(styles.list_item)
     end
 
     for _ = 1, 8 do
